--- conflicted
+++ resolved
@@ -2,11 +2,8 @@
 
 ### v2.6.0
 
-<<<<<<< HEAD
 - `apollo-server-lambda`: Set `callbackWaitsForEmptyEventLoop` to `false` for `OPTIONS` requests to return as soon as the `callback` is triggered instead of waiting for the event loop to empty. [PR #2638](https://github.com/apollographql/apollo-server/pull/2638)
-=======
 - `apollo-server`: Support `onHealthCheck` in the `ApolloServer` constructor in the same way as `cors` is supported.  This contrasts with the `-express`, `-hapi`, etc. variations which accept this parameter via their `applyMiddleware` methods and will remain as-is.  [PR #2672](https://github.com/apollographql/apollo-server/pull/2672)
->>>>>>> f4c958ab
 - core: Expose SHA-256 hex hash digest of the Engine API key to plugins, when available, as `engine.apiKeyHash`. [PR# 2685](https://github.com/apollographql/apollo-server/pull/2685)
 - `apollo-datasource-rest`: If another `Content-type` is already set on the response, don't overwrite it with `application/json`, allowing the user's initial `Content-type` to prevail. [PR #2520](https://github.com/apollographql/apollo-server/issues/2035)
 
