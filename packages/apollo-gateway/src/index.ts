--- conflicted
+++ resolved
@@ -64,7 +64,6 @@
   return 'localServiceList' in config;
 }
 
-<<<<<<< HEAD
 function isHostedConfig(config: GatewayConfig): config is ManagedGatewayConfig {
   return !(isLocalConfig(config) || isConcreteConfig(config));
 }
@@ -74,10 +73,9 @@
 ): config is RemoteGatewayConfig {
   return 'serviceList' in config;
 }
-=======
+
 export type SchemaChangeCallback = (schema: GraphQLSchema) => void;
 export type Unsubscriber = () => void;
->>>>>>> 3e769f17
 
 export class ApolloGateway implements GraphQLService {
   public schema?: GraphQLSchema;
