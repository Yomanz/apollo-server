--- conflicted
+++ resolved
@@ -1,10 +1,6 @@
 {
   "name": "apollo-server-express",
-<<<<<<< HEAD
   "version": "2.6.0-alpha.8",
-=======
-  "version": "2.5.1",
->>>>>>> 8cc6066e
   "description": "Production-ready Node.js GraphQL server for Express and Connect",
   "main": "dist/index.js",
   "types": "dist/index.d.ts",
@@ -30,11 +26,7 @@
     "node": ">=6"
   },
   "dependencies": {
-<<<<<<< HEAD
-    "@apollographql/graphql-playground-html": "1.6.19",
-=======
     "@apollographql/graphql-playground-html": "1.6.20",
->>>>>>> 8cc6066e
     "@types/accepts": "^1.3.5",
     "@types/body-parser": "1.17.0",
     "@types/cors": "^2.8.4",
