import { GraphQLSchema, DocumentNode } from 'graphql';
import { SchemaDirectiveVisitor, IResolvers, IMocks } from 'graphql-tools';
import { ConnectionContext } from 'subscriptions-transport-ws';
import WebSocket from 'ws';
import { GraphQLExtension } from 'graphql-extensions';
export { GraphQLExtension } from 'graphql-extensions';

import { EngineReportingOptions } from 'apollo-engine-reporting';

import { PlaygroundConfig } from './playground';
export { PlaygroundConfig, PlaygroundRenderPageOptions } from './playground';

import {
  GraphQLServerOptions as GraphQLOptions,
  PersistedQueryOptions,
} from './graphqlOptions';
import { CacheControlExtensionOptions } from 'apollo-cache-control';

export { KeyValueCache } from 'apollo-server-caching';

export type Context<T = any> = T;
export type ContextFunction<T = any> = (
  context: Context<T>,
) => Promise<Context<T>>;

export interface SubscriptionServerOptions {
  path: string;
  keepAlive?: number;
  onConnect?: (
    connectionParams: Object,
    websocket: WebSocket,
    context: ConnectionContext,
  ) => any;
  onDisconnect?: (websocket: WebSocket, context: ConnectionContext) => any;
}

// This configuration is shared between all integrations and should include
// fields that are not specific to a single integration
export interface Config
  extends Pick<
      GraphQLOptions<Context<any>>,
      | 'formatError'
      | 'debug'
      | 'rootValue'
      | 'validationRules'
      | 'formatResponse'
      | 'fieldResolver'
      | 'tracing'
      | 'dataSources'
      | 'cache'
    > {
  typeDefs?: DocumentNode | Array<DocumentNode>;
  resolvers?: IResolvers;
  schema?: GraphQLSchema;
  schemaDirectives?: Record<string, typeof SchemaDirectiveVisitor>;
  context?: Context<any> | ContextFunction<any>;
  introspection?: boolean;
  mocks?: boolean | IMocks;
  mockEntireSchema?: boolean;
  engine?: boolean | EngineReportingOptions;
  extensions?: Array<() => GraphQLExtension>;
<<<<<<< HEAD
  cacheControl?: CacheControlExtensionOptions | boolean;
=======
  plugins?: [];
>>>>>>> 6ea82405
  persistedQueries?: PersistedQueryOptions | false;
  subscriptions?: Partial<SubscriptionServerOptions> | string | false;
  //https://github.com/jaydenseric/apollo-upload-server#options
  uploads?: boolean | FileUploadOptions;
  playground?: PlaygroundConfig;
}

export interface FileUploadOptions {
  //Max allowed non-file multipart form field size in bytes; enough for your queries (default: 1 MB).
  maxFieldSize?: number;
  //Max allowed file size in bytes (default: Infinity).
  maxFileSize?: number;
  //Max allowed number of files (default: Infinity).
  maxFiles?: number;
}<|MERGE_RESOLUTION|>--- conflicted
+++ resolved
@@ -59,11 +59,8 @@
   mockEntireSchema?: boolean;
   engine?: boolean | EngineReportingOptions;
   extensions?: Array<() => GraphQLExtension>;
-<<<<<<< HEAD
   cacheControl?: CacheControlExtensionOptions | boolean;
-=======
   plugins?: [];
->>>>>>> 6ea82405
   persistedQueries?: PersistedQueryOptions | false;
   subscriptions?: Partial<SubscriptionServerOptions> | string | false;
   //https://github.com/jaydenseric/apollo-upload-server#options
