--- conflicted
+++ resolved
@@ -25,11 +25,7 @@
   },
   "dependencies": {
     "@apollographql/apollo-tools": "^0.3.6",
-<<<<<<< HEAD
-    "@apollographql/graphql-playground-html": "^1.6.6",
-=======
     "@apollographql/graphql-playground-html": "1.6.20",
->>>>>>> 240e8973
     "@types/ws": "^6.0.0",
     "apollo-cache-control": "file:../apollo-cache-control",
     "apollo-datasource": "file:../apollo-datasource",
