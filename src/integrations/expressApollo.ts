import * as express from 'express';
import * as graphql from 'graphql';
import { runQuery } from '../core/runQuery';

import * as GraphiQL from '../modules/renderGraphiQL';

import httpError from 'http-errors';

// TODO: will these be the same or different for other integrations?
export interface ExpressApolloOptions {
  schema: graphql.GraphQLSchema;
  formatError?: Function;
  rootValue?: any;
  context?: any;
  logFunction?: Function;
  // pretty?: boolean;
  // TODO: does this need to be able to take a promise as well, like express-graphql does?
  // answer: yes, it does. Func(req) => options
}

<<<<<<< HEAD
export interface ExpressApolloOptionsFunction {
  (req?: express.Request): ExpressApolloOptions;
}

// Design principles:
// - there is just one way allowed: POST request with JSON body. Nothing else.
// - simple, fast and secure
//
export function graphqlHTTP(options: ExpressApolloOptions | ExpressApolloOptionsFunction) {
=======
export interface ExpressHandler {
  (req: express.Request, res: express.Response, next): void;
}

export function graphqlHTTP(options: ExpressApolloOptions): ExpressHandler {
>>>>>>> f6f25c61
  if (!options) {
    throw new Error('Apollo Server requires options.');
  }

  if (arguments.length > 1) {
    // TODO: test this
    throw new Error(`Apollo Server expects exactly one argument, got ${arguments.length + 1}`);
  }

  return (req: express.Request, res: express.Response, next) => {
    let optionsObject: ExpressApolloOptions;
    if (isOptionsFunction(options)) {
      optionsObject = options(req);
    } else {
      optionsObject = options;
    }

    if (req.method !== 'POST') {
      res.setHeader('Allow', 'POST');
      throw httpError(405, 'Apollo Server supports only POST requests for GraphQL.');
    }

    // TODO: some sanity checks here.
    const { query, variables, operationName } = req.body;

    // either query or operationName must be present. Return 400 otherwise
    // if only operationName is present, check if it's in store. Return 400 otherwise

    // TODO: in store, fragments should only have to be written once, then used across queries.

    return runQuery({
      schema: optionsObject.schema,
      query: query,
      variables: variables,
      rootValue: optionsObject.rootValue,
      operationName: operationName,
    }).then(gqlResponse => {
      res.set('Content-Type', 'application/json');
      if (gqlResponse.errors && !gqlResponse.data) {
        res.status(400);
      }
      const response = {
        data: gqlResponse.data,
      };
      if (gqlResponse.errors) {
        response['errors'] = gqlResponse.errors.map(graphql.formatError);
      }
      res.send(JSON.stringify(response));
    });
  };
}

function isOptionsFunction(arg: ExpressApolloOptions | ExpressApolloOptionsFunction): arg is ExpressApolloOptionsFunction {
  return typeof arg === 'function';
}

// this returns the html for the GraphiQL interactive query UI
// TODO: it's still missing a way to tell it where the GraphQL endpoint is.
export function renderGraphiQL(options: GraphiQL.GraphiQLData) {
  return (req: express.Request, res: express.Response, next) => {
    const graphiQLString = GraphiQL.renderGraphiQL({
      query: options.query,
      variables: options.variables,
      operationName: options.operationName,
      result: options.result,
    });
    res.set('Content-Type', 'text/html');
    res.send(graphiQLString);
  };
}<|MERGE_RESOLUTION|>--- conflicted
+++ resolved
@@ -18,7 +18,6 @@
   // answer: yes, it does. Func(req) => options
 }
 
-<<<<<<< HEAD
 export interface ExpressApolloOptionsFunction {
   (req?: express.Request): ExpressApolloOptions;
 }
@@ -27,14 +26,12 @@
 // - there is just one way allowed: POST request with JSON body. Nothing else.
 // - simple, fast and secure
 //
-export function graphqlHTTP(options: ExpressApolloOptions | ExpressApolloOptionsFunction) {
-=======
+
 export interface ExpressHandler {
   (req: express.Request, res: express.Response, next): void;
 }
 
 export function graphqlHTTP(options: ExpressApolloOptions): ExpressHandler {
->>>>>>> f6f25c61
   if (!options) {
     throw new Error('Apollo Server requires options.');
   }
